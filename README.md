![lychee](assets/banner.png)

![Rust](https://github.com/hello-rust/lychee/workflows/Rust/badge.svg)
[![docs.rs](https://docs.rs/lychee/badge.svg)](https://docs.rs/lychee)

⚡ A fast, async, resource-friendly link checker written in Rust.  
Finds broken hyperlinks and mail addresses inside Markdown, HTML, reStructuredText, or any other text file or website!  

Available as a CLI utility and as a GitHub Action: [lycheeverse/lychee-action](https://github.com/lycheeverse/lychee-action).

![Lychee demo](./assets/lychee.gif)

## Features

This comparison is made on a best-effort basis. Please create a PR to fix
outdated information.
use
|                      | lychee  | [awesome_bot] | [muffet] | [broken-link-checker] | [linkinator] | [linkchecker] | [markdown-link-check] | [fink] |
| -------------------- | ------- | ------------- | -------- | --------------------- | ------------ | ------------- | --------------------- | ------ |
| Language             | Rust    | Ruby          | Go       | JS                    | TypeScript   | Python        | JS                    | PHP    |
| Async/Parallel       | ![yes]  | ![yes]        | ![yes]   | ![yes]                | ![yes]       | ![yes]        | ![yes]                | ![yes] |
| JSON output          | ![yes]  | ![no]         | ![yes]   | ![yes]                | ![yes]       | ![maybe]<sup>1</sup>     | ![yes]     | ![yes] |
| Static binary        | ![yes]  | ![no]         | ![yes]   | ![no]                 | ![no]        | ️ ![no]         | ![no]                 | ![no]  |
| Markdown files       | ![yes]  | ![yes]        | ![no]    | ![no]                 | ![no]        | ![yes]        | ️ ![yes]              | ![no]  |
| HTML files           | ![yes]  | ![no]         | ![no]    | ![yes]                | ![yes]       | ![no]         | ![yes]                 | ![no]  |
| Text files           | ![yes]  | ![no]         | ![no]    | ![no]                 | ![no]        | ![no]         | ![no]                | ![no]  |
| Website support      | ![yes]  | ![no]         | ![yes]   | ![yes]                | ![yes]       | ![yes]        | ![no]                 | ![yes] |
| Chunked encodings    | ![yes]  | ![maybe]      | ![maybe] | ![maybe]              | ![maybe]     | ![no]         | ![yes]                | ![yes] |
| GZIP compression     | ![yes]  | ![maybe]      | ![maybe] | ![yes]                | ![maybe]     | ![yes]        | ![maybe]              | ![no]  |
| Basic Auth           | ![yes]  | ![no]         | ![no]    | ![yes]                | ![no]        | ![yes]        | ![no]                 | ![no]  |
| Custom user agent    | ![yes]  | ![no]         | ![no]    | ![yes]                | ![no]        | ![yes]        | ![no]                 | ![no]  |
| Relative URLs        | ![yes]  | ![yes]        | ![no]    | ![yes]                | ![yes]       | ![yes]        | ![yes]                | ![yes] |
| Skip relative URLs   | ![yes]  | ![no]         | ![no]    | ![maybe]              | ![no]        | ![no]         | ![no]                 | ![no]  |
| Include patterns     | ![yes]️  | ![yes]        | ![no]    | ![yes]                | ![no]        | ![no]         | ![no]                 | ![no]  |
| Exclude patterns     | ![yes]  | ![no]         | ![yes]   | ![yes]                | ![yes]       | ![yes]        | ![yes]                | ![yes] |
| Handle redirects     | ![yes]  | ![yes]        | ![yes]   | ![yes]                | ![yes]       | ![yes]        | ![yes]                | ![yes] |
| Ignore insecure SSL  | ![yes]  | ![yes]        | ![yes]   | ![no]                 | ![no]        | ![yes]        | ![no]                 | ![yes] |
| File globbing        | ![yes]  | ![yes]        | ![no]    | ![no]                 | ![yes]       | ![no]         | ![yes]                | ![no]  |
| Limit scheme         | ![yes]  | ![no]         | ![no]    | ![yes]                | ![no]        | ![yes]        | ![no]                 | ![no]  |
| [Custom headers]     | ![yes]  | ![no]         | ![yes]   | ![no]                 | ![no]        | ![no]         | ![yes]                | ![yes] |
| Summary              | ![yes]  | ![yes]        | ![yes]   | ![maybe]              | ![yes]       | ![yes]        | ![no]                 | ![yes] |
| `HEAD` requests      | ![yes]  | ![yes]        | ![no]    | ![yes]                | ![yes]       | ![yes]        | ![no]                 | ![no]  |
| Colored output       | ![yes]  | ![maybe]      | ![yes]   | ![maybe]              | ![yes]       | ![yes]        | ![no]                 | ![yes] |
| [Filter status code] | ![yes]  | ![yes]        | ![no]    | ![no]                 | ![no]        | ![no]         | ![yes]                | ![no]  |
| Custom timeout       | ![yes]  | ![yes]        | ![yes]   | ![no]                 | ![yes]       | ![yes]        | ![no]                 | ![yes] |
| E-mail links         | ![yes]  | ![no]         | ![no]    | ![no]                 | ![no]        | ![yes]        | ![no]                 | ![no]  |
| Progress bar         | ![yes]  | ![yes]        | ![no]    | ![no]                 | ![no]        | ![yes]        | ![yes]                | ![yes] |
| Retry and backoff    | ![yes]  | ![no]         | ![no]    | ![no]                 | ![yes]       | ![no]         | ![yes]                | ![no]  |
| Skip private domains | ![yes]  | ![no]         | ![no]    | ![no]                 | ![no]        | ![no]         | ![no]                 | ![no]  |
| [Use as library]     | ![yes]  | ![yes]        | ![no]    | ![yes]                | ![yes]       | ![no]         | ![yes]                | ![no]  |
| Quiet mode           | ![yes]  | ![no]         | ![no]    | ![no]                 | ![yes]       | ![yes]        | ![yes]                | ![yes] |
| Config file          | ![yes]  | ![no]         | ![no]    | ![no]                 | ![yes]       | ![yes]        | ![yes]                | ![no]  |
| Recursion            | ![yes]  | ![no]         | ![no]    | ![yes]                | ![yes]       | ![yes]        | ![yes]                | ![no]  |
| Amazing lychee logo  | ![yes]  | ![no]         | ![no]    | ![no]                 | ![no]        | ![no]         | ![no]                 | ![no]  |

[awesome_bot]: https://github.com/dkhamsing/awesome_bot
[muffet]: https://github.com/raviqqe/muffet
[broken-link-checker]: https://github.com/stevenvachon/broken-link-checker
[linkinator]: https://github.com/JustinBeckwith/linkinator
[linkchecker]: https://github.com/linkchecker/linkchecker
[markdown-link-check]: https://github.com/tcort/markdown-link-check
[fink]: https://github.com/dantleech/fink
[yes]: ./assets/yes.svg
[no]: ./assets/no.svg
[maybe]: ./assets/maybe.svg
[custom headers]: https://github.com/rust-lang/crates.io/issues/788
[filter status code]: https://github.com/tcort/markdown-link-check/issues/94
[skip private domains]: https://github.com/appscodelabs/liche/blob/a5102b0bf90203b467a4f3b4597d22cd83d94f99/url_checker.go
[use as library]: https://github.com/raviqqe/liche/issues/13

<sup>1</sup> Other machine-readable formats like CSV are supported.

## Contributing to lychee

We'd be thankful for any contribution. \
We try to keep the issue-tracker up-to-date so you can quickly find a task to work on.

Try one of these links to get started:

- [good first issues](https://github.com/lycheeverse/lychee/issues?q=is%3Aissue+is%3Aopen+label%3A%22good+first+issue%22)
- [help wanted](https://github.com/lycheeverse/lychee/issues?q=is%3Aissue+is%3Aopen+label%3A%22help+wanted%22)

## Using the Commandline Client

You can run lychee directly from the commandline.

### Installation

#### Using cargo

```sh
cargo install lychee
```

#### Using the official Docker image

```sh
docker pull lycheeverse/lychee
```

#### Using pre-built binaries

We provide binaries for Linux, macOS, and Windows for every release. \
You can download them from the [releases page](https://github.com/lycheeverse/lychee/releases).

## Commandline usage

Run it inside a repository with a `README.md`:

```sh
lychee
```

You can also specify various types of inputs:

```sh
# check links on a website:
lychee https://endler.dev/

# check links in a remote file:
lychee https://raw.githubusercontent.com/lycheeverse/lychee/master/README.md

# check links in local file(s):
lychee README.md
lychee test.html info.txt

# check links in local files (by shell glob):
lychee ~/projects/*/README.md

# check links in local files (lychee supports advanced globbing and ~ expansion):
lychee "~/projects/big_project/**/README.*"
# ignore case when globbing and check result for each link:
lychee --glob-ignore-case --verbose "~/projects/**/[r]eadme.*"
```

### GitHub token

Optionally, to avoid getting rate-limited while checking GitHub links, you can
set an environment variable with your Github token like so `GITHUB_TOKEN=xxxx`,
or use the `--github-token` CLI option. It can also be set in the config file.

The token can be generated in your
[GitHub account settings page](https://github.com/settings/tokens). A personal
token with no extra permissions is enough to be able to check public repos links.

### Commandline Parameters

There is an extensive list of commandline parameters to customize the behavior,
see below for a full list.

```sh
USAGE:
    lychee [FLAGS] [OPTIONS] [--] [inputs]...

FLAGS:
    -E, --exclude-all-private    Exclude all private IPs from checking. Equivalent to `--exclude-private --exclude-link-
                                 local --exclude-loopback`
        --exclude-link-local     Exclude link-local IP address range from checking
        --exclude-loopback       Exclude loopback IP address range from checking
        --exclude-mail           Exclude all mail addresses from checking
        --exclude-private        Exclude private IP address ranges from checking
        --glob-ignore-case       Ignore case when expanding filesystem path glob inputs
        --help                   Prints help information
    -i, --insecure               Proceed for server connections considered insecure (invalid TLS)
    -n, --no-progress            Do not show progress bar. This is recommended for non-interactive shells (e.g. for
<<<<<<< HEAD
                                 continuos integration)
    -r, --recursive              Enable recursion (make sub-requests for detected links)
=======
                                 continuous integration)
>>>>>>> a45e781d
        --skip-missing           Skip missing input files (default is to error if they don't exist)
    -V, --version                Prints version information
    -v, --verbose                Verbose program output

OPTIONS:
    -a, --accept <accept>                      Comma-separated list of accepted status codes for valid links
    -b, --base-url <base-url>                  Base URL to check relative URLs
        --basic-auth <basic-auth>              Basic authentication support. E.g. `username:password`
    -c, --config <config-file>                 Configuration file to use [default: ./lychee.toml]
        --depth <depth>                        Stop link checking beyond this maximum recursion depth. (Recommended for
                                               large inputs.)
        --exclude <exclude>...                 Exclude URLs from checking (supports regex)
    -f, --format <format>                      Output file format of status report (json, string) [default: string]
        --github-token <github-token>          GitHub API token to use when checking github.com links, to avoid rate
                                               limiting [env: GITHUB_TOKEN=]
    -h, --headers <headers>...                 Custom request headers
        --include <include>...                 URLs to check (supports regex). Has preference over all excludes
        --max-concurrency <max-concurrency>    Maximum number of concurrent network requests [default: 128]
    -m, --max-redirects <max-redirects>        Maximum number of allowed redirects [default: 10]
    -X, --method <method>                      Request method [default: get]
    -o, --output <output>                      Output file of status report
    -s, --scheme <scheme>                      Only test links with the given scheme (e.g. https)
    -T, --threads <threads>                    Number of threads to utilize. Defaults to number of cores available to
                                               the system
    -t, --timeout <timeout>                    Website timeout from connect to response finished [default: 20]
    -u, --user-agent <user-agent>              User agent [default: lychee/0.6.0]

ARGS:
    <inputs>...    The inputs (where to get links to check from). These can be: files (e.g. `README.md`), file globs
                   (e.g. `"~/git/*/README.md"`), remote URLs (e.g. `https://example.org/README.md`) or standard
                   input (`-`). Prefix with `--` to separate inputs from options that allow multiple arguments
                   [default: README.md]
```

### Exit codes

- `0` for success (all links checked successfully or excluded/skipped as configured)
- `1` for missing inputs and any unexpected runtime failures or config errors
- `2` for link check failures (if any non-excluded link failed the check)

## Library usage

You can use lychee as a library for your own projects.
Here is a "hello world" example:

```rust
use std::error::Error;

#[tokio::main]
async fn main() -> Result<(), Box<dyn Error>> {
  let response = lychee::check("https://github.com/lycheeverse/lychee").await?;
  println!("{}", response);
  Ok(())
}
```

This is equivalent to the following snippet, in which we build our own client:

```rust
use lychee::{ClientBuilder, Status};
use std::error::Error;

#[tokio::main]
async fn main() -> Result<(), Box<dyn Error>> {
  let client = ClientBuilder::default().build()?;
  let response = client.check("https://github.com/lycheeverse/lychee").await?;
  assert!(matches!(response.status, Status::Ok(_)));
  Ok(())
}
```

The client builder is very customizable:

```rust,ignore
let client = lychee::ClientBuilder::default()
    .includes(includes)
    .excludes(excludes)
    .max_redirects(cfg.max_redirects)
    .user_agent(cfg.user_agent)
    .allow_insecure(cfg.insecure)
    .custom_headers(headers)
    .method(method)
    .timeout(timeout)
    .verbose(cfg.verbose)
    .github_token(cfg.github_token)
    .scheme(cfg.scheme)
    .accepted(accepted)
    .build()?;
```

All options that you set will be used for all link checks.
See the [builder documentation](https://docs.rs/lychee/latest/lychee/struct.ClientBuilder.html) for all options.

## GitHub Action usage

A GitHub Action that uses lychee is available as a separate repository: [lycheeverse/lychee-action](https://github.com/lycheeverse/lychee-action)
which includes usage instructions.

## Troubleshooting and workarounds

We collect a list of common workarounds for various websites in our [troubleshooting guide](./TROUBLESHOOTING.md).

## Users

- https://github.com/pawroman/links
- https://github.com/analysis-tools-dev/static-analysis
- https://github.com/analysis-tools-dev/dynamic-analysis
- https://github.com/mre/idiomatic-rust
- https://github.com/lycheeverse/lychee (yes, the lychee docs are checked with lychee 🤯)

If you are using lychee for your project, we'd be delighted to hear about it.

## License

lychee is licensed under either of

- Apache License, Version 2.0, (LICENSE-APACHE or
  http://www.apache.org/licenses/LICENSE-2.0)
- MIT license (LICENSE-MIT or http://opensource.org/licenses/MIT)

at your option.

## Credits

The first prototype of lychee was built in [episode 10 of Hello
Rust](https://hello-rust.show/10/). Thanks to all Github- and Patreon sponsors
for supporting the development since the beginning. Also, thanks to all the
great contributors who have since made this project more mature.<|MERGE_RESOLUTION|>--- conflicted
+++ resolved
@@ -163,12 +163,8 @@
         --help                   Prints help information
     -i, --insecure               Proceed for server connections considered insecure (invalid TLS)
     -n, --no-progress            Do not show progress bar. This is recommended for non-interactive shells (e.g. for
-<<<<<<< HEAD
-                                 continuos integration)
+                                 continuous integration)
     -r, --recursive              Enable recursion (make sub-requests for detected links)
-=======
-                                 continuous integration)
->>>>>>> a45e781d
         --skip-missing           Skip missing input files (default is to error if they don't exist)
     -V, --version                Prints version information
     -v, --verbose                Verbose program output
